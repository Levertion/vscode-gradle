# TODO

- [ ] Windows support
- [ ] Tests
- [ ] `'workspace.rootPath' is deprecated and should no longer be used. Please use 'workspace.workspaceFolders' instead. More details: https://aka.ms/vscode-eliminating-rootpath`
- [x] Run tasks from collapsible sidebar panel
- [ ] Only refresh on activation if activation is not refresh
- [x] Run gradle task before check if there are available tasks
<<<<<<< HEAD
- [ ] Check standards on global gradlew
- [ ] Add task args
=======
- [ ] Show "folder" view in explorer - organise tasks by category, eg "Build Setup tasks", "Distribution tasks" etc
- [ ] Check standards on global gradlew
- [ ] Auto discover gradle or gradle wrapper across environments
>>>>>>> 44544d3f
<|MERGE_RESOLUTION|>--- conflicted
+++ resolved
@@ -6,11 +6,7 @@
 - [x] Run tasks from collapsible sidebar panel
 - [ ] Only refresh on activation if activation is not refresh
 - [x] Run gradle task before check if there are available tasks
-<<<<<<< HEAD
+- [ ] Show "folder" view in explorer - organise tasks by category, eg "Build Setup tasks", "Distribution tasks" etc
 - [ ] Check standards on global gradlew
 - [ ] Add task args
-=======
-- [ ] Show "folder" view in explorer - organise tasks by category, eg "Build Setup tasks", "Distribution tasks" etc
-- [ ] Check standards on global gradlew
-- [ ] Auto discover gradle or gradle wrapper across environments
->>>>>>> 44544d3f
+- [ ] Auto discover gradle or gradle wrapper across environments