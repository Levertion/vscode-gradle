--- conflicted
+++ resolved
@@ -441,13 +441,8 @@
     "@types/sinon": "^9.0.0",
     "@types/vscode": "^1.44.0",
     "@types/ws": "^7.2.3",
-<<<<<<< HEAD
-    "@typescript-eslint/eslint-plugin": "^2.27.0",
+    "@typescript-eslint/eslint-plugin": "^2.28.0",
     "@typescript-eslint/parser": "^2.28.0",
-=======
-    "@typescript-eslint/eslint-plugin": "^2.28.0",
-    "@typescript-eslint/parser": "^2.27.0",
->>>>>>> 0e416633
     "del": "^5.1.0",
     "eslint": "^6.8.0",
     "eslint-config-prettier": "^6.10.1",
