{
  "name": "vscode-gradle",
  "displayName": "Gradle Tasks",
  "description": "Run Gradle tasks in VS Code",
  "version": "0.0.0",
  "private": true,
  "publisher": "richardwillis",
  "icon": "icon.png",
  "readme": "README.md",
  "author": "Richard Willis <willis.rh@gmail.com>",
  "maintainers": [
    "Richard Willis <willis.rh@gmail.com>"
  ],
  "bugs": {
    "url": "https://github.com/badsyntax/vscode-gradle/issues"
  },
  "repository": {
    "type": "git",
    "url": "https://github.com/badsyntax/vscode-gradle/"
  },
  "license": "SEE LICENSE IN LICENSE.md",
  "engines": {
    "vscode": "^1.39.0"
  },
  "categories": [
    "Other",
    "Snippets"
  ],
  "keywords": [
    "java",
    "gradle",
    "compile",
    "build",
    "tasks"
  ],
  "activationEvents": [
    "onCommand:workbench.action.tasks.runTask",
    "onCommand:gradle.refresh",
    "onCommand:gradle.runTask",
    "workspaceContains:**/gradlew",
    "workspaceContains:**/gradlew.bat",
    "onView:gradleTreeView"
  ],
  "main": "./out/extension",
  "contributes": {
    "languages": [
      {
        "id": "kotlinscript",
        "extensions": [
          ".kt",
          ".kts"
        ],
        "aliases": [
          "Kotlin",
          "kotlin"
        ]
      }
    ],
    "snippets": [
      {
        "language": "groovy",
        "path": "./snippets/build.gradle.json"
      },
      {
        "language": "kotlinscript",
        "path": "./snippets/build.gradle.kts.json"
      }
    ],
    "problemMatchers": [
      {
        "owner": "gradle",
        "name": "gradle",
        "fileLocation": [
          "relative",
          "${workspaceFolder}"
        ],
        "pattern": {
          "regexp": "^.*(FAILURE):\\s*(.*)$",
          "severity": 1,
          "message": 2
        }
      }
    ],
    "views": {
      "explorer": [
        {
          "id": "gradleTreeView",
          "name": "Gradle Tasks",
          "when": "gradle:showTasksExplorer"
        }
      ]
    },
    "commands": [
      {
        "command": "gradle.runTask",
        "title": "%extension.command.runTask.title%",
        "icon": {
          "light": "resources/light/run.svg",
          "dark": "resources/dark/run.svg"
        }
      },
      {
        "command": "gradle.runTaskWithArgs",
        "title": "%extension.command.runTaskWithArgs.title%"
      },
      {
        "command": "gradle.openBuildFile",
        "title": "%extension.command.openBuildFile.title%"
      },
      {
        "command": "gradle.stopTask",
        "title": "%extension.command.stopTask.title%"
      },
      {
        "command": "gradle.stopTreeItemTask",
        "title": "%extension.command.stopTreeItemTask.title%",
        "icon": {
          "light": "resources/light/stop.svg",
          "dark": "resources/dark/stop.svg"
        }
      },
      {
        "command": "gradle.explorerFlat",
        "title": "%extension.command.explorerFlat.title%",
        "icon": {
          "light": "resources/light/list-flat.svg",
          "dark": "resources/dark/list-flat.svg"
        }
      },
      {
        "command": "gradle.explorerRender",
        "title": "%extension.command.explorerRender.title%"
      },
      {
        "command": "gradle.explorerTree",
        "title": "%extension.command.explorerTree.title%",
        "icon": {
          "light": "resources/light/list-tree.svg",
          "dark": "resources/dark/list-tree.svg"
        }
      },
      {
        "command": "gradle.killGradleProcess",
        "title": "%extension.command.killGradleProcess.title%"
      },
      {
        "command": "gradle.showProcessMessage",
        "title": "%extension.command.showProcessMessage.title%"
      },
      {
        "command": "gradle.refresh",
        "title": "%extension.command.refresh.title%",
        "icon": {
          "light": "resources/light/refresh.svg",
          "dark": "resources/dark/refresh.svg"
        }
      },
      {
        "command": "gradle.openSettings",
        "title": "%extension.command.openSettings.title%",
        "icon": {
          "light": "resources/light/gear.svg",
          "dark": "resources/dark/gear.svg"
        }
      },
      {
        "command": "gradle.stoppingTreeItemTask",
        "title": "%extension.command.stoppingTreeItemTaskShow.title%",
        "icon": {
          "light": "resources/light/loading.svg",
          "dark": "resources/dark/loading.svg"
        }
      }
    ],
    "menus": {
      "commandPalette": [
        {
          "command": "gradle.runTask",
          "when": "false"
        },
        {
          "command": "gradle.openBuildFile",
          "when": "false"
        },
        {
          "command": "gradle.runTaskWithArgs",
          "when": "false"
        },
        {
          "command": "gradle.stopTask",
          "when": "false"
        },
        {
          "command": "gradle.stopTreeItemTask",
          "when": "false"
        },
        {
          "command": "gradle.explorerFlat",
          "when": "false"
        },
        {
          "command": "gradle.explorerTree",
          "when": "false"
        },
        {
          "command": "gradle.explorerRender",
          "when": "false"
        },
        {
          "command": "gradle.showProcessMessage",
          "when": "false"
        },
        {
          "command": "gradle.openSettings",
          "when": "false"
        },
        {
          "command": "gradle.stoppingTreeItemTask",
          "when": "false"
        }
      ],
      "view/title": [
        {
          "command": "gradle.openSettings",
          "when": "view == gradleTreeView",
          "group": "navigation@0"
        },
        {
          "command": "gradle.explorerFlat",
          "when": "view == gradleTreeView && !gradle:explorerCollapsed",
          "group": "navigation@1"
        },
        {
          "command": "gradle.explorerTree",
          "when": "view == gradleTreeView && gradle:explorerCollapsed",
          "group": "navigation@2"
        },
        {
          "command": "gradle.refresh",
          "when": "view == gradleTreeView",
          "group": "navigation@3"
        }
      ],
      "view/item/context": [
        {
          "command": "gradle.runTask",
          "when": "view == gradleTreeView && viewItem == task"
        },
        {
          "command": "gradle.runTaskWithArgs",
          "when": "view == gradleTreeView && viewItem == task"
        },
        {
          "command": "gradle.runTask",
          "when": "view == gradleTreeView && viewItem == task",
          "group": "inline"
        },
        {
          "command": "gradle.stopTreeItemTask",
          "when": "view == gradleTreeView && viewItem == runningTask",
          "group": "inline"
        },
        {
          "command": "gradle.stoppingTreeItemTask",
          "when": "view == gradleTreeView && viewItem == stoppingTask",
          "group": "inline"
        }
      ]
    },
    "configuration": {
      "id": "gradle",
      "type": "object",
      "title": "Gradle",
      "properties": {
        "gradle.autoDetect": {
          "type": "string",
          "enum": [
            "off",
            "on"
          ],
          "default": "on",
          "scope": "resource",
          "description": "%extension.config.autoDetect.description%"
        },
        "gradle.enableTasksExplorer": {
          "type": "boolean",
          "default": true,
          "description": "%extension.config.enableTasksExplorer.description%"
        },
        "gradle.debug": {
          "type": "boolean",
          "default": false,
          "description": "%extension.config.debug.description%"
        },
        "gradle.focusTaskInExplorer": {
          "type": "boolean",
          "default": true,
          "description": "%extension.config.focusTaskInExplorer.description%"
        },
        "gradle.taskPresentationOptions": {
          "type": "object",
          "description": "%extension.config.taskPresentationOptions.description%",
          "properties": {
            "reveal": {
              "type": "string",
              "enum": [
                "always",
                "never",
                "silent"
              ],
              "default": "always",
              "description": "%extension.config.taskPresentationOptions.reveal.description%"
            },
            "focus": {
              "type": "boolean",
              "default": true,
              "description": "%extension.config.taskPresentationOptions.focus.description%"
            },
            "echo": {
              "type": "boolean",
              "default": true,
              "description": "%extension.config.taskPresentationOptions.echo.description%"
            },
            "showReuseMessage": {
              "type": "boolean",
              "default": false,
              "description": "%extension.config.taskPresentationOptions.showReuseMessage.description%"
            },
            "panel": {
              "type": "string",
              "enum": [
                "shared",
                "dedicated",
                "new"
              ],
              "default": "shared",
              "description": "%extension.config.taskPresentationOptions.panel.description%"
            },
            "clear": {
              "type": "boolean",
              "default": true,
              "description": "%extension.config.taskPresentationOptions.clear.description%"
            }
          },
          "default": {
            "reveal": "always",
            "focus": true,
            "echo": true,
            "showReuseMessage": false,
            "panel": "shared",
            "clear": true
          }
        }
      }
    },
    "jsonValidation": [
      {
        "fileMatch": "package.json",
        "url": "https://schemastore.azurewebsites.net/schemas/json/package.json"
      }
    ],
    "taskDefinitions": [
      {
        "type": "gradle",
        "required": [
          "script"
        ],
        "properties": {
          "script": {
            "type": "string",
            "description": "The task script name"
          },
          "description": {
            "type": "string",
            "description": "Description of the task"
          },
          "group": {
            "type": "string",
            "description": "Task group"
          },
          "project": {
            "type": "string",
            "description": "The project this task belongs to"
          },
          "buildFile": {
            "type": "string",
            "description": "The full path to task project build file"
          },
          "rootProject": {
            "type": "string",
            "description": "The root project this task belongs to"
          },
          "path": {
            "type": "string",
            "description": "The full task path"
          },
          "projectFolder": {
            "type": "string",
            "description": "The gradle project folder path"
          },
          "workspaceFolder": {
            "type": "string",
            "description": "The workspace folder path"
          },
          "args": {
            "type": "string",
            "description": "Task args"
          }
        }
      }
    ]
  },
  "scripts": {
    "compile": "tsc -p ./",
    "watch": "tsc -watch -p ./",
    "test": "node ./out/test/runTest.js",
    "pretest": "npm run compile",
    "lint": "npm run lint:prettier && npm run lint:eslint",
    "lint:prettier": "prettier --check \"**/*.{ts,js,json,svg,md,yml}\"",
    "lint:eslint": "eslint . --ext .js,.ts",
    "lint:fix": "npm run lint:fix:prettier && npm run lint:eslint -- --fix",
    "lint:fix:prettier": "prettier --write '**/*.{json,svg,md,yml}'",
    "compile:java": "cd java-gradle-tasks && ./gradlew generateLib",
    "compile:proto": "./compile-protos.sh",
    "install:ext": "code --install-extension vscode-gradle-0.0.0.vsix --force",
    "preinstall:ext": "gulp package",
    "build": "gulp build"
  },
  "dependencies": {
    "get-port": "^5.1.1",
    "google-protobuf": "^3.11.4",
    "strip-ansi": "^6.0.0",
    "vscode-nls": "^4.1.1",
    "ws": "^7.2.1"
  },
  "devDependencies": {
    "@types/glob": "^7.1.1",
    "@types/google-protobuf": "^3.7.2",
    "@types/mocha": "^7.0.2",
<<<<<<< HEAD
    "@types/node": "^13.7.1",
    "@types/sinon": "^9.0.0",
=======
    "@types/node": "^13.11.0",
    "@types/sinon": "^7.5.1",
>>>>>>> 531aa60b
    "@types/vscode": "^1.39.0",
    "@types/ws": "^7.2.3",
    "@typescript-eslint/eslint-plugin": "^2.26.0",
    "@typescript-eslint/parser": "^2.26.0",
    "del": "^5.1.0",
    "eslint": "^6.8.0",
    "eslint-config-prettier": "^6.10.0",
    "eslint-plugin-prettier": "^3.1.2",
    "eslint-plugin-sonarjs": "^0.5.0",
    "event-stream": "^4.0.1",
    "glob": "^7.1.6",
    "gulp": "^4.0.2",
    "gulp-cli": "^2.2.0",
    "gulp-sourcemaps": "^2.6.5",
    "gulp-typescript": "^6.0.0-alpha.1",
    "mocha": "^7.1.1",
    "prettier": "^1.19.1",
    "sinon": "^9.0.1",
    "ts-protoc-gen": "^0.12.0",
    "typescript": "^3.8.3",
    "vsce": "^1.75.0",
    "vscode-nls-dev": "^3.3.1",
    "vscode-test": "^1.3.0"
  }
}<|MERGE_RESOLUTION|>--- conflicted
+++ resolved
@@ -437,13 +437,8 @@
     "@types/glob": "^7.1.1",
     "@types/google-protobuf": "^3.7.2",
     "@types/mocha": "^7.0.2",
-<<<<<<< HEAD
-    "@types/node": "^13.7.1",
+    "@types/node": "^13.11.0",
     "@types/sinon": "^9.0.0",
-=======
-    "@types/node": "^13.11.0",
-    "@types/sinon": "^7.5.1",
->>>>>>> 531aa60b
     "@types/vscode": "^1.39.0",
     "@types/ws": "^7.2.3",
     "@typescript-eslint/eslint-plugin": "^2.26.0",
