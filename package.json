{
  "name": "vscode-gradle",
  "displayName": "Gradle Tasks",
  "description": "Run Gradle tasks in VS Code",
  "version": "0.0.0",
  "private": true,
  "publisher": "richardwillis",
  "icon": "icon.png",
  "readme": "README.md",
  "author": "Richard Willis <willis.rh@gmail.com>",
  "maintainers": [
    "Richard Willis <willis.rh@gmail.com>"
  ],
  "bugs": {
    "url": "https://github.com/badsyntax/vscode-gradle/issues"
  },
  "repository": {
    "type": "git",
    "url": "https://github.com/badsyntax/vscode-gradle/"
  },
  "license": "SEE LICENSE IN LICENSE.md",
  "engines": {
    "vscode": "^1.39.0"
  },
  "categories": [
    "Other",
    "Snippets"
  ],
  "keywords": [
    "java",
    "gradle",
    "compile",
    "build",
    "tasks"
  ],
  "activationEvents": [
    "onCommand:workbench.action.tasks.runTask",
    "onCommand:gradle.refresh",
    "onCommand:gradle.runTask",
    "workspaceContains:**/gradlew",
    "workspaceContains:**/gradlew.bat",
    "onView:gradleTreeView"
  ],
  "main": "./out/extension",
  "contributes": {
    "languages": [
      {
        "id": "kotlinscript",
        "extensions": [
          ".kt",
          ".kts"
        ],
        "aliases": [
          "Kotlin",
          "kotlin"
        ]
      }
    ],
    "snippets": [
      {
        "language": "groovy",
        "path": "./snippets/build.gradle.json"
      },
      {
        "language": "kotlinscript",
        "path": "./snippets/build.gradle.kts.json"
      }
    ],
    "problemMatchers": [
      {
        "owner": "gradle",
        "name": "gradle",
        "fileLocation": [
          "relative",
          "${workspaceFolder}"
        ],
        "pattern": {
          "regexp": "^.*(FAILURE):\\s*(.*)$",
          "severity": 1,
          "message": 2
        }
      }
    ],
    "views": {
      "explorer": [
        {
          "id": "gradleTreeView",
          "name": "Gradle Tasks",
          "when": "gradle:showTasksExplorer"
        }
      ]
    },
    "commands": [
      {
        "command": "gradle.runTask",
        "title": "Run Task",
        "icon": {
          "light": "resources/light/run.svg",
          "dark": "resources/dark/run.svg"
        }
      },
      {
        "command": "gradle.runTaskWithArgs",
        "title": "Run Task With Args"
      },
      {
        "command": "gradle.openBuildFile",
        "title": "Open Task Build File"
      },
      {
        "command": "gradle.stopTask",
        "title": "Stop Task"
      },
      {
        "command": "gradle.stopTreeItemTask",
        "title": "Stop Task",
        "icon": {
          "light": "resources/light/stop.svg",
          "dark": "resources/dark/stop.svg"
        }
      },
      {
        "command": "gradle.explorerFlat",
        "title": "Show Flat List",
        "icon": {
          "light": "resources/light/list-flat.svg",
          "dark": "resources/dark/list-flat.svg"
        }
      },
      {
        "command": "gradle.explorerTree",
        "title": "Show Tree",
        "icon": {
          "light": "resources/light/list-tree.svg",
          "dark": "resources/dark/list-tree.svg"
        }
      },
      {
        "command": "gradle.killGradleProcess",
        "title": "Gradle: Kill Gradle process"
      },
      {
        "command": "gradle.showGradleProcessInformationMessage",
        "title": "Show Gradle process information message box"
      },
      {
        "command": "gradle.refresh",
        "title": "Gradle: Refresh Tasks",
        "icon": {
          "light": "resources/light/refresh.svg",
          "dark": "resources/dark/refresh.svg"
        }
      },
      {
        "command": "gradle.openSettings",
        "title": "Open Settings",
        "icon": {
          "light": "resources/light/gear.svg",
          "dark": "resources/dark/gear.svg"
        }
      },
      {
        "command": "gradle.stoppingTreeItemTask",
        "title": "Show Stopping Task Message",
        "icon": {
          "light": "resources/light/loading.svg",
          "dark": "resources/dark/loading.svg"
        }
      }
    ],
    "menus": {
      "commandPalette": [
        {
          "command": "gradle.runTask",
          "when": "false"
        },
        {
          "command": "gradle.openBuildFile",
          "when": "false"
        },
        {
          "command": "gradle.runTaskWithArgs",
          "when": "false"
        },
        {
          "command": "gradle.stopTask",
          "when": "false"
        },
        {
          "command": "gradle.stopTreeItemTask",
          "when": "false"
        },
        {
          "command": "gradle.explorerFlat",
          "when": "false"
        },
        {
          "command": "gradle.explorerTree",
          "when": "false"
        },
        {
          "command": "gradle.showGradleProcessInformationMessage",
          "when": "false"
        },
        {
          "command": "gradle.openSettings",
          "when": "false"
        },
        {
          "command": "gradle.stoppingTreeItemTask",
          "when": "false"
        }
      ],
      "view/title": [
        {
          "command": "gradle.openSettings",
          "when": "view == gradleTreeView",
          "group": "navigation@0"
        },
        {
          "command": "gradle.explorerFlat",
          "when": "view == gradleTreeView && !gradle:explorerCollapsed",
          "group": "navigation@1"
        },
        {
          "command": "gradle.explorerTree",
          "when": "view == gradleTreeView && gradle:explorerCollapsed",
          "group": "navigation@2"
        },
        {
          "command": "gradle.refresh",
          "when": "view == gradleTreeView",
          "group": "navigation@3"
        }
      ],
      "view/item/context": [
        {
          "command": "gradle.runTask",
          "when": "view == gradleTreeView && viewItem == task"
        },
        {
          "command": "gradle.runTaskWithArgs",
          "when": "view == gradleTreeView && viewItem == task"
        },
        {
          "command": "gradle.runTask",
          "when": "view == gradleTreeView && viewItem == task",
          "group": "inline"
        },
        {
          "command": "gradle.stopTreeItemTask",
          "when": "view == gradleTreeView && viewItem == runningTask",
          "group": "inline"
        },
        {
          "command": "gradle.stoppingTreeItemTask",
          "when": "view == gradleTreeView && viewItem == stoppingTask",
          "group": "inline"
        }
      ]
    },
    "configuration": {
      "id": "gradle",
      "type": "object",
      "title": "Gradle",
      "properties": {
        "gradle.autoDetect": {
          "type": "string",
          "enum": [
            "off",
            "on"
          ],
          "default": "on",
          "scope": "resource",
          "description": "Controls whether gradle tasks should be automatically detected"
        },
        "gradle.enableTasksExplorer": {
          "type": "boolean",
          "default": true,
          "description": "Enable an explorer view for gradle tasks"
        },
        "gradle.debug": {
          "type": "boolean",
          "default": false,
          "description": "Shows extra debug info in the output panel"
        }
      }
    },
    "jsonValidation": [
      {
        "fileMatch": "package.json",
        "url": "https://schemastore.azurewebsites.net/schemas/json/package.json"
      }
    ],
    "taskDefinitions": [
      {
        "type": "gradle",
        "required": [
          "script"
        ],
        "properties": {
          "script": {
            "type": "string",
            "description": "The task script name"
          },
          "description": {
            "type": "string",
            "description": "Description of the task"
          },
          "group": {
            "type": "string",
            "description": "Task group"
          },
          "project": {
            "type": "string",
            "description": "The project this task belongs to"
          },
          "buildFile": {
            "type": "string",
            "description": "The full path to task project build file"
          },
          "rootProject": {
            "type": "string",
            "description": "The root project this task belongs to"
          },
          "path": {
            "type": "string",
            "description": "The full task path"
          },
          "projectFolder": {
            "type": "string",
            "description": "The gradle project folder path"
          },
          "workspaceFolder": {
            "type": "string",
            "description": "The workspace folder path"
          },
          "args": {
            "type": "string",
            "description": "Task args"
          }
        }
      }
    ]
  },
  "scripts": {
    "vscode:prepublish": "npm run compile",
    "compile": "tsc -p ./",
    "watch": "tsc -watch -p ./",
    "test": "node ./out/test/runTest.js",
    "pretest": "npm run compile",
    "lint": "npm run lint:prettier && npm run lint:eslint",
    "lint:prettier": "prettier --check \"**/*.{ts,js,json,svg,md,yml}\"",
    "lint:eslint": "eslint . --ext .js,.ts",
    "lint:fix": "npm run lint:fix:prettier && npm run lint:eslint -- --fix",
    "lint:fix:prettier": "prettier --write '**/*.{json,svg,md,yml}'",
    "compile:java": "cd java-gradle-tasks && ./gradlew generateLib"
  },
  "dependencies": {
    "get-port": "^5.1.1",
    "strip-ansi": "^6.0.0",
    "ws": "^7.2.1"
  },
  "devDependencies": {
    "@types/glob": "^7.1.1",
<<<<<<< HEAD
    "@types/mocha": "^5.2.7",
    "@types/node": "^13.5.3",
=======
    "@types/mocha": "^7.0.1",
    "@types/node": "^13.1.4",
>>>>>>> 40c1376e
    "@types/sinon": "^7.5.1",
    "@types/vscode": "^1.39.0",
    "@types/ws": "^7.2.1",
    "@typescript-eslint/eslint-plugin": "^2.18.0",
    "@typescript-eslint/parser": "^2.15.0",
    "eslint": "^6.8.0",
    "eslint-config-prettier": "^6.9.0",
    "eslint-plugin-prettier": "^3.1.2",
    "eslint-plugin-sonarjs": "^0.5.0",
    "glob": "^7.1.6",
    "mocha": "^7.0.1",
    "prettier": "^1.19.1",
    "sinon": "^8.0.4",
    "typescript": "^3.7.4",
    "vscode-test": "^1.3.0"
  }
}<|MERGE_RESOLUTION|>--- conflicted
+++ resolved
@@ -363,13 +363,8 @@
   },
   "devDependencies": {
     "@types/glob": "^7.1.1",
-<<<<<<< HEAD
-    "@types/mocha": "^5.2.7",
+    "@types/mocha": "^7.0.1",
     "@types/node": "^13.5.3",
-=======
-    "@types/mocha": "^7.0.1",
-    "@types/node": "^13.1.4",
->>>>>>> 40c1376e
     "@types/sinon": "^7.5.1",
     "@types/vscode": "^1.39.0",
     "@types/ws": "^7.2.1",
