{
  "name": "vscode-gradle",
  "displayName": "Gradle Tasks",
  "description": "Run gradle tasks in VS Code",
  "version": "0.0.0",
  "private": true,
  "publisher": "richardwillis",
  "icon": "icon.png",
  "readme": "README.md",
  "author": "Richard Willis <willis.rh@gmail.com>",
  "maintainers": [
    "Richard Willis <willis.rh@gmail.com>"
  ],
  "bugs": {
    "url": "https://github.com/badsyntax/vscode-gradle/issues"
  },
  "repository": {
    "type": "git",
    "url": "https://github.com/badsyntax/vscode-gradle/"
  },
  "license": "SEE LICENSE IN LICENSE.md",
  "engines": {
    "vscode": "^1.39.0"
  },
  "categories": [
    "Other",
    "Snippets"
  ],
  "keywords": [
    "java",
    "gradle",
    "compile",
    "build",
    "tasks"
  ],
  "activationEvents": [
    "onCommand:workbench.action.tasks.runTask",
    "onCommand:gradle.refresh",
    "onCommand:gradle.runTask",
    "workspaceContains:gradlew",
    "workspaceContains:gradlew.bat",
    "onView:gradle"
  ],
  "main": "./out/extension",
  "contributes": {
    "snippets": [
      {
        "language": "groovy",
        "path": "./snippets/build.gradle.json"
      },
      {
        "language": "kotlinscript",
        "path": "./snippets/build.gradle.kts.json"
      }
    ],
    "problemMatchers": [
      {
        "owner": "gradle",
        "name": "gradle",
        "fileLocation": [
          "relative",
          "${workspaceFolder}"
        ],
        "pattern": {
          "regexp": "^.*(FAILURE):\\s*(.*)$",
          "severity": 1,
          "message": 2
        }
      }
    ],
    "views": {
      "explorer": [
        {
          "id": "gradle-tree-view",
          "name": "Gradle Tasks",
          "when": "gradle:showTasksExplorer"
        }
      ]
    },
    "commands": [
      {
        "command": "gradle.runTask",
        "title": "Run Task",
        "icon": {
          "light": "resources/light/continue.svg",
          "dark": "resources/dark/continue.svg"
        }
      },
      {
        "command": "gradle.stopTask",
        "title": "Stop Task",
        "icon": {
          "light": "resources/light/stop.svg",
          "dark": "resources/dark/stop.svg"
        }
      },
      {
        "command": "gradle.openBuildFile",
        "title": "Open Build File"
      },
      {
        "command": "gradle.addTask",
        "title": "Add Task",
        "icon": {
          "light": "resources/light/add.svg",
          "dark": "resources/dark/add.svg"
        }
      },
      {
        "command": "gradle.refresh",
        "title": "Gradle: Refresh Tasks",
        "icon": {
          "light": "resources/light/refresh.svg",
          "dark": "resources/dark/refresh.svg"
        }
      }
    ],
    "menus": {
      "commandPalette": [
        {
          "command": "gradle.runTask",
          "when": "false"
        },
        {
          "command": "gradle.addTask",
          "when": "false"
        },
        {
          "command": "gradle.stopTask",
          "when": "false"
        },
        {
          "command": "gradle.openBuildFile",
          "when": "false"
        }
      ],
      "view/title": [
        {
          "command": "gradle.refresh",
          "when": "view == gradle-tree-view",
          "group": "navigation"
        }
      ],
      "view/item/context": [
        {
          "command": "gradle.runTask",
          "when": "view == gradle-tree-view && viewItem == task"
        },
        {
          "command": "gradle.openBuildFile",
          "when": "view == gradle-tree-view && viewItem == buildFile"
        },
        {
          "command": "gradle.addTask",
          "when": "view == gradle-tree-view && viewItem == buildFile"
        },
        {
          "command": "gradle.addTask",
          "when": "view == gradle-tree-view && viewItem == buildFile",
          "group": "inline"
        },
        {
          "command": "gradle.runTask",
          "when": "view == gradle-tree-view && viewItem == task",
          "group": "inline"
        },
        {
          "command": "gradle.stopTask",
          "when": "view == gradle-tree-view && viewItem == runningTask",
          "group": "inline"
        }
      ]
    },
    "configuration": {
      "id": "gradle",
      "type": "object",
      "title": "Gradle",
      "properties": {
        "gradle.autoDetect": {
          "type": "string",
          "enum": [
            "off",
            "on"
          ],
          "default": "on",
          "scope": "resource",
          "description": "Controls whether gradle tasks should be automatically detected"
        },
        "gradle.enableTasksExplorer": {
          "type": "boolean",
          "default": true,
          "description": "Enable an explorer view for gradle tasks"
        },
        "gradle.tasksArgs": {
          "type": "string",
          "default": "--all",
          "scope": "resource",
          "description": "Custom gradle tasks arguments"
        },
        "gradle.customBuildFile": {
          "type": "string",
          "default": "",
          "scope": "resource",
          "description": "Filename of the gradle build file"
        },
        "gradle.explorerNestedSubProjects": {
          "type": "boolean",
          "default": true,
          "description": "Show nested sub-projects in the explorer"
        }
      }
    },
    "jsonValidation": [
      {
        "fileMatch": "package.json",
        "url": "https://schemastore.azurewebsites.net/schemas/json/package.json"
      }
    ],
    "taskDefinitions": [
      {
        "type": "gradle",
        "required": [
          "script",
          "fileName"
        ],
        "properties": {
          "script": {
            "type": "string",
            "description": "The task script name"
          },
          "fileName": {
            "type": "string",
            "description": "The filename of the build file that provides the tasks"
          },
          "description": {
            "type": "string",
            "description": "Description of the task"
          }
        }
      }
    ]
  },
  "scripts": {
    "vscode:prepublish": "npm run compile",
    "compile": "tsc -p ./",
    "watch": "tsc -watch -p ./",
    "test": "node ./out/test/runTest.js",
    "pretest": "npm run compile",
    "lint": "npm run lint:prettier && npm run lint:tslint",
    "lint:prettier": "prettier --check \"**/*.{ts,js,json,svg,md,yml}\"",
    "lint:tslint": "tslint -c tslint.json 'src/**/*.ts'",
    "format": "prettier --write '**/*.{ts,js,json,svg,md,yml}'"
  },
  "dependencies": {},
  "devDependencies": {
    "@types/glob": "^7.1.1",
    "@types/mocha": "^5.2.7",
<<<<<<< HEAD
    "@types/node": "^12.12.11",
    "@types/sinon": "^7.5.0",
=======
    "@types/node": "^12.12.8",
    "@types/sinon": "^7.5.1",
>>>>>>> 079516ae
    "@types/vscode": "^1.39.0",
    "glob": "^7.1.6",
    "mocha": "^6.2.2",
    "prettier": "^1.19.1",
    "sinon": "^7.5.0",
    "tslint": "^5.20.1",
    "typescript": "^3.7.2",
    "vscode-test": "^1.2.3"
  },
  "prettier": {
    "singleQuote": true,
    "tabWidth": 2,
    "printWidth": 80,
    "overrides": [
      {
        "files": "*.svg",
        "options": {
          "parser": "html"
        }
      }
    ]
  }
}<|MERGE_RESOLUTION|>--- conflicted
+++ resolved
@@ -255,13 +255,8 @@
   "devDependencies": {
     "@types/glob": "^7.1.1",
     "@types/mocha": "^5.2.7",
-<<<<<<< HEAD
     "@types/node": "^12.12.11",
-    "@types/sinon": "^7.5.0",
-=======
-    "@types/node": "^12.12.8",
     "@types/sinon": "^7.5.1",
->>>>>>> 079516ae
     "@types/vscode": "^1.39.0",
     "glob": "^7.1.6",
     "mocha": "^6.2.2",
