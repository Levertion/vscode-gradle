--- conflicted
+++ resolved
@@ -291,13 +291,8 @@
     "@types/node": "^12.12.17",
     "@types/sinon": "^7.5.1",
     "@types/vscode": "^1.39.0",
-<<<<<<< HEAD
-    "@typescript-eslint/eslint-plugin": "^2.11.0",
+    "@typescript-eslint/eslint-plugin": "^2.12.0",
     "@typescript-eslint/parser": "^2.12.0",
-=======
-    "@typescript-eslint/eslint-plugin": "^2.12.0",
-    "@typescript-eslint/parser": "^2.11.0",
->>>>>>> ed70c1fb
     "eslint": "^6.7.2",
     "eslint-config-prettier": "^6.7.0",
     "eslint-plugin-prettier": "^3.1.2",
