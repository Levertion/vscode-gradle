--- conflicted
+++ resolved
@@ -377,13 +377,8 @@
     "glob": "^7.1.6",
     "mocha": "^7.0.1",
     "prettier": "^1.19.1",
-<<<<<<< HEAD
     "sinon": "^8.1.1",
-    "typescript": "^3.7.4",
-=======
-    "sinon": "^8.0.4",
     "typescript": "^3.7.5",
->>>>>>> a4635f5f
     "vscode-test": "^1.3.0"
   }
 }