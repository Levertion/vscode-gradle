{
  "name": "vscode-gradle",
  "displayName": "Gradle Tasks",
  "description": "Run Gradle tasks in VS Code",
  "version": "0.0.0",
  "private": true,
  "publisher": "richardwillis",
  "icon": "icon.png",
  "readme": "README.md",
  "author": "Richard Willis <willis.rh@gmail.com>",
  "maintainers": [
    "Richard Willis <willis.rh@gmail.com>"
  ],
  "bugs": {
    "url": "https://github.com/badsyntax/vscode-gradle/issues"
  },
  "repository": {
    "type": "git",
    "url": "https://github.com/badsyntax/vscode-gradle/"
  },
  "license": "SEE LICENSE IN LICENSE.md",
  "engines": {
    "vscode": "^1.39.0"
  },
  "categories": [
    "Other",
    "Snippets"
  ],
  "keywords": [
    "java",
    "gradle",
    "compile",
    "build",
    "tasks"
  ],
  "activationEvents": [
    "onCommand:workbench.action.tasks.runTask",
    "onCommand:gradle.refresh",
    "onCommand:gradle.runTask",
    "workspaceContains:**/gradlew",
    "workspaceContains:**/gradlew.bat",
    "onView:gradleTreeView"
  ],
  "main": "./out/extension",
  "contributes": {
    "languages": [
      {
        "id": "kotlinscript",
        "extensions": [
          ".kt",
          ".kts"
        ],
        "aliases": [
          "Kotlin",
          "kotlin"
        ]
      }
    ],
    "snippets": [
      {
        "language": "groovy",
        "path": "./snippets/build.gradle.json"
      },
      {
        "language": "kotlinscript",
        "path": "./snippets/build.gradle.kts.json"
      }
    ],
    "problemMatchers": [
      {
        "owner": "gradle",
        "name": "gradle",
        "fileLocation": [
          "relative",
          "${workspaceFolder}"
        ],
        "pattern": {
          "regexp": "^.*(FAILURE):\\s*(.*)$",
          "severity": 1,
          "message": 2
        }
      }
    ],
    "views": {
      "explorer": [
        {
          "id": "gradleTreeView",
          "name": "Gradle Tasks",
          "when": "gradle:showTasksExplorer"
        }
      ]
    },
    "commands": [
      {
        "command": "gradle.runTask",
        "title": "%extension.command.runTask.title%",
        "icon": {
          "light": "resources/light/run.svg",
          "dark": "resources/dark/run.svg"
        }
      },
      {
        "command": "gradle.runTaskWithArgs",
        "title": "%extension.command.runTaskWithArgs.title%"
      },
      {
        "command": "gradle.openBuildFile",
        "title": "%extension.command.openBuildFile.title%"
      },
      {
        "command": "gradle.stopTask",
        "title": "%extension.command.stopTask.title%"
      },
      {
        "command": "gradle.stopTreeItemTask",
        "title": "%extension.command.stopTreeItemTask.title%",
        "icon": {
          "light": "resources/light/stop.svg",
          "dark": "resources/dark/stop.svg"
        }
      },
      {
        "command": "gradle.explorerFlat",
        "title": "%extension.command.explorerFlat.title%",
        "icon": {
          "light": "resources/light/list-flat.svg",
          "dark": "resources/dark/list-flat.svg"
        }
      },
      {
        "command": "gradle.explorerRender",
        "title": "%extension.command.explorerRender.title%"
      },
      {
        "command": "gradle.explorerTree",
        "title": "%extension.command.explorerTree.title%",
        "icon": {
          "light": "resources/light/list-tree.svg",
          "dark": "resources/dark/list-tree.svg"
        }
      },
      {
        "command": "gradle.killGradleProcess",
        "title": "%extension.command.killGradleProcess.title%"
      },
      {
        "command": "gradle.showProcessMessage",
        "title": "%extension.command.showProcessMessage.title%"
      },
      {
        "command": "gradle.refresh",
        "title": "%extension.command.refresh.title%",
        "icon": {
          "light": "resources/light/refresh.svg",
          "dark": "resources/dark/refresh.svg"
        }
      },
      {
        "command": "gradle.openSettings",
        "title": "%extension.command.openSettings.title%",
        "icon": {
          "light": "resources/light/gear.svg",
          "dark": "resources/dark/gear.svg"
        }
      },
      {
        "command": "gradle.stoppingTreeItemTask",
        "title": "%extension.command.stoppingTreeItemTaskShow.title%",
        "icon": {
          "light": "resources/light/loading.svg",
          "dark": "resources/dark/loading.svg"
        }
      }
    ],
    "menus": {
      "commandPalette": [
        {
          "command": "gradle.runTask",
          "when": "false"
        },
        {
          "command": "gradle.openBuildFile",
          "when": "false"
        },
        {
          "command": "gradle.runTaskWithArgs",
          "when": "false"
        },
        {
          "command": "gradle.stopTask",
          "when": "false"
        },
        {
          "command": "gradle.stopTreeItemTask",
          "when": "false"
        },
        {
          "command": "gradle.explorerFlat",
          "when": "false"
        },
        {
          "command": "gradle.explorerTree",
          "when": "false"
        },
        {
          "command": "gradle.explorerRender",
          "when": "false"
        },
        {
          "command": "gradle.showProcessMessage",
          "when": "false"
        },
        {
          "command": "gradle.openSettings",
          "when": "false"
        },
        {
          "command": "gradle.stoppingTreeItemTask",
          "when": "false"
        }
      ],
      "view/title": [
        {
          "command": "gradle.openSettings",
          "when": "view == gradleTreeView",
          "group": "navigation@0"
        },
        {
          "command": "gradle.explorerFlat",
          "when": "view == gradleTreeView && !gradle:explorerCollapsed",
          "group": "navigation@1"
        },
        {
          "command": "gradle.explorerTree",
          "when": "view == gradleTreeView && gradle:explorerCollapsed",
          "group": "navigation@2"
        },
        {
          "command": "gradle.refresh",
          "when": "view == gradleTreeView",
          "group": "navigation@3"
        }
      ],
      "view/item/context": [
        {
          "command": "gradle.runTask",
          "when": "view == gradleTreeView && viewItem == task"
        },
        {
          "command": "gradle.runTaskWithArgs",
          "when": "view == gradleTreeView && viewItem == task"
        },
        {
          "command": "gradle.runTask",
          "when": "view == gradleTreeView && viewItem == task",
          "group": "inline"
        },
        {
          "command": "gradle.stopTreeItemTask",
          "when": "view == gradleTreeView && viewItem == runningTask",
          "group": "inline"
        },
        {
          "command": "gradle.stoppingTreeItemTask",
          "when": "view == gradleTreeView && viewItem == stoppingTask",
          "group": "inline"
        }
      ]
    },
    "configuration": {
      "id": "gradle",
      "type": "object",
      "title": "Gradle",
      "properties": {
        "gradle.autoDetect": {
          "type": "string",
          "enum": [
            "off",
            "on"
          ],
          "default": "on",
          "scope": "resource",
          "description": "%extension.config.autoDetect.description%"
        },
        "gradle.enableTasksExplorer": {
          "type": "boolean",
          "default": true,
          "description": "%extension.config.enableTasksExplorer.description%"
        },
        "gradle.debug": {
          "type": "boolean",
          "default": false,
          "description": "%extension.config.debug.description%"
        },
        "gradle.focusTaskInExplorer": {
          "type": "boolean",
          "default": true,
          "description": "%extension.config.focusTaskInExplorer.description%"
        },
        "gradle.taskPresentationOptions": {
          "type": "object",
          "description": "%extension.config.taskPresentationOptions.description%",
          "properties": {
            "reveal": {
              "type": "string",
              "enum": [
                "always",
                "never",
                "silent"
              ],
              "default": "always",
              "description": "%extension.config.taskPresentationOptions.reveal.description%"
            },
            "focus": {
              "type": "boolean",
              "default": true,
              "description": "%extension.config.taskPresentationOptions.focus.description%"
            },
            "echo": {
              "type": "boolean",
              "default": true,
              "description": "%extension.config.taskPresentationOptions.echo.description%"
            },
            "showReuseMessage": {
              "type": "boolean",
              "default": false,
              "description": "%extension.config.taskPresentationOptions.showReuseMessage.description%"
            },
            "panel": {
              "type": "string",
              "enum": [
                "shared",
                "dedicated",
                "new"
              ],
              "default": "shared",
              "description": "%extension.config.taskPresentationOptions.panel.description%"
            },
            "clear": {
              "type": "boolean",
              "default": true,
              "description": "%extension.config.taskPresentationOptions.clear.description%"
            }
          },
          "default": {
            "reveal": "always",
            "focus": true,
            "echo": true,
            "showReuseMessage": false,
            "panel": "shared",
            "clear": true
          }
        }
      }
    },
    "jsonValidation": [
      {
        "fileMatch": "package.json",
        "url": "https://schemastore.azurewebsites.net/schemas/json/package.json"
      }
    ],
    "taskDefinitions": [
      {
        "type": "gradle",
        "required": [
          "script"
        ],
        "properties": {
          "script": {
            "type": "string",
            "description": "The task script name"
          },
          "description": {
            "type": "string",
            "description": "Description of the task"
          },
          "group": {
            "type": "string",
            "description": "Task group"
          },
          "project": {
            "type": "string",
            "description": "The project this task belongs to"
          },
          "buildFile": {
            "type": "string",
            "description": "The full path to task project build file"
          },
          "rootProject": {
            "type": "string",
            "description": "The root project this task belongs to"
          },
          "path": {
            "type": "string",
            "description": "The full task path"
          },
          "projectFolder": {
            "type": "string",
            "description": "The gradle project folder path"
          },
          "workspaceFolder": {
            "type": "string",
            "description": "The workspace folder path"
          },
          "args": {
            "type": "string",
            "description": "Task args"
          }
        }
      }
    ]
  },
  "scripts": {
    "compile": "tsc -p ./",
    "watch": "tsc -watch -p ./",
    "test": "node ./out/test/runTest.js",
    "pretest": "npm run compile",
    "lint": "npm run lint:prettier && npm run lint:eslint",
    "lint:prettier": "prettier --check \"**/*.{ts,js,json,svg,md,yml}\"",
    "lint:eslint": "eslint . --ext .js,.ts",
    "lint:fix": "npm run lint:fix:prettier && npm run lint:eslint -- --fix",
    "lint:fix:prettier": "prettier --write '**/*.{json,svg,md,yml}'",
    "compile:java": "cd java-gradle-tasks && ./gradlew generateLib",
    "compile:proto": "./compile-protos.sh",
    "install:ext": "code --install-extension vscode-gradle-0.0.0.vsix --force",
    "preinstall:ext": "gulp package",
    "build": "gulp build"
  },
  "dependencies": {
    "get-port": "^5.1.1",
    "google-protobuf": "^3.11.4",
    "strip-ansi": "^6.0.0",
    "vscode-nls": "^4.1.1",
    "ws": "^7.2.1"
  },
  "devDependencies": {
    "@types/glob": "^7.1.1",
    "@types/google-protobuf": "^3.7.2",
    "@types/mocha": "^7.0.2",
    "@types/node": "^13.7.1",
    "@types/sinon": "^7.5.1",
    "@types/vscode": "^1.39.0",
<<<<<<< HEAD
    "@types/ws": "^7.2.3",
    "@typescript-eslint/eslint-plugin": "^2.18.0",
=======
    "@types/ws": "^7.2.1",
    "@typescript-eslint/eslint-plugin": "^2.26.0",
>>>>>>> 41673fe2
    "@typescript-eslint/parser": "^2.26.0",
    "del": "^5.1.0",
    "eslint": "^6.8.0",
    "eslint-config-prettier": "^6.10.0",
    "eslint-plugin-prettier": "^3.1.2",
    "eslint-plugin-sonarjs": "^0.5.0",
    "event-stream": "^4.0.1",
    "glob": "^7.1.6",
    "gulp": "^4.0.2",
    "gulp-cli": "^2.2.0",
    "gulp-sourcemaps": "^2.6.5",
    "gulp-typescript": "^6.0.0-alpha.1",
    "mocha": "^7.1.1",
    "prettier": "^1.19.1",
    "sinon": "^9.0.1",
    "ts-protoc-gen": "^0.12.0",
    "typescript": "^3.8.3",
    "vsce": "^1.73.0",
    "vscode-nls-dev": "^3.3.1",
    "vscode-test": "^1.3.0"
  }
}<|MERGE_RESOLUTION|>--- conflicted
+++ resolved
@@ -440,13 +440,8 @@
     "@types/node": "^13.7.1",
     "@types/sinon": "^7.5.1",
     "@types/vscode": "^1.39.0",
-<<<<<<< HEAD
     "@types/ws": "^7.2.3",
-    "@typescript-eslint/eslint-plugin": "^2.18.0",
-=======
-    "@types/ws": "^7.2.1",
     "@typescript-eslint/eslint-plugin": "^2.26.0",
->>>>>>> 41673fe2
     "@typescript-eslint/parser": "^2.26.0",
     "del": "^5.1.0",
     "eslint": "^6.8.0",
