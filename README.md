# vscode-gradle

<a href="https://marketplace.visualstudio.com/items?itemName=richardwillis.vscode-gradle">![Marketplace extension](https://img.shields.io/visual-studio-marketplace/i/richardwillis.vscode-gradle)</a>

<!-- ![Build status](https://github.com/badsyntax/vscode-gradle/workflows/Node%20CI/badge.svg) -->

Run gradle tasks in VS Code.

![Main image](images/task-list.png)

<<<<<<< HEAD
## Features
=======
Please note this extension is currently BETA while I sort out the issues in [TODO.md](./TODO.md). Please file an issue if the extension does not work for you.

## Usage

Run any of the following commands:

- `Gradle: Run task`
- `Gradle: Refresh tasks`
- `Gradle: Kill all tasks`
>>>>>>> 44544d3f

- List gradle tasks in the Command Palette
- List gradle tasks in the Explorer
- Read project or all tasks (via custom gradle tasks arguments)
- Run gradle tasks (via Command Palette or Explorer) and view output
- Load tasks when `build.gradle` file is found in root workspace
- Refresh tasks when `build.gradle` changes
- Kill gradle task processes

## Setup

The extension requires a local gradle wrapper executable at the root of the workspace.

You can configure this with the `gradle.useCommand` setting:

### Linux/MacOS (default):

```json
{
  "gradle.useCommand": "./gradlew"
}
```

### Windows:

```json
{
  "gradle.useCommand": ".\\gradlew.bat"
}
```

## Usage

Run any of the following commands:

- `Gradle: Run task`
- `Gradle: Refresh tasks`
- `Gradle: Kill all tasks`

Or run gradle tasks from the explorer.

## Settings

```json
"gradle.useCommand": "./gradlew",  // path to local gradle wrapper
"gradle.tasks.args": "--all",      // gradle tasks args
"gradle.enableTasksExplorer": true // show gradle tasks in the explorer
```

## Troubleshooting

<details><summary>The extension hangs with "Refreshing gradle tasks"...</summary>

Eventually the command should fail with an error message. This is usually due to gradle not being able to resolve dependencies. Check your network connection.

</details>

<details><summary>The extension show an error "Unable to refresh gradle tasks: Command failed..."</summary>

The path to the gradle wrapper does not exist. Change the `"gradle.useCommand"` setting to point to a local `gradlew` executable.

</details>

## Credits

This project is a fork of [Cazzar/vscode-gradle](https://github.com/Cazzar/vscode-gradle), which is no longer maintained.

## TODO

See [TODO.md](./TODO.md).

## License

See [LICENSE.md](./LICENSE.md).<|MERGE_RESOLUTION|>--- conflicted
+++ resolved
@@ -8,19 +8,7 @@
 
 ![Main image](images/task-list.png)
 
-<<<<<<< HEAD
 ## Features
-=======
-Please note this extension is currently BETA while I sort out the issues in [TODO.md](./TODO.md). Please file an issue if the extension does not work for you.
-
-## Usage
-
-Run any of the following commands:
-
-- `Gradle: Run task`
-- `Gradle: Refresh tasks`
-- `Gradle: Kill all tasks`
->>>>>>> 44544d3f
 
 - List gradle tasks in the Command Palette
 - List gradle tasks in the Explorer
@@ -88,6 +76,10 @@
 
 This project is a fork of [Cazzar/vscode-gradle](https://github.com/Cazzar/vscode-gradle), which is no longer maintained.
 
+## Bugs
+
+Please [file an issue](https://github.com/badsyntax/vscode-gradle/issues/new) if the extension does not work for you.
+
 ## TODO
 
 See [TODO.md](./TODO.md).
