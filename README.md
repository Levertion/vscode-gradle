--- conflicted
+++ resolved
@@ -1,20 +1,15 @@
 # VSCode-Gradle
 
-<<<<<<< HEAD
 <!-- ![Build status](https://github.com/badsyntax/vscode-gradle/workflows/Node%20CI/badge.svg) -->
-=======
-<img src="https://github.com/badsyntax/vscode-gradle/workflows/Node%20CI/badge.svg" alt="Build status" />
->>>>>>> 179e1b2c
-
 
 This extension provides support to run gradle tasks.
 
 ## Features
 
-* List gradle tasks (either project or all tasks)
-* Run gradle tasks and view output
-* Load tasks when `build.gradle` file is found in root workspace
-* Refresh tasks when `build.gradle` changes
+- List gradle tasks (either project or all tasks)
+- Run gradle tasks and view output
+- Load tasks when `build.gradle` file is found in root workspace
+- Refresh tasks when `build.gradle` changes
 
 ![Main image](images/main.png)
 
