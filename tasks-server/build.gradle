plugins {
    id 'java'
    id 'application'
    id 'com.github.johnrengelman.shadow' version '5.2.0'
}

description = 'vscode-gradle :: tasks-server'

sourceCompatibility = 1.8
targetCompatibility = 1.8

dependencies {
    compile "org.gradle:gradle-tooling-api:${gradlingToolingApi}"
    compileOnly 'javax.annotation:javax.annotation-api:1.3.2'
    implementation "io.grpc:grpc-protobuf:${grpcVersion}"
    implementation "io.grpc:grpc-stub:${grpcVersion}"
    runtimeOnly "io.grpc:grpc-netty-shaded:${grpcVersion}"
    runtimeOnly 'org.slf4j:slf4j-simple:2.0.0-alpha1'
    testImplementation "io.grpc:grpc-testing:${grpcVersion}"
<<<<<<< HEAD
    testImplementation 'junit:junit:4.13'
    testImplementation 'org.mockito:mockito-core:2.28.2'
=======
    testImplementation 'junit:junit:4.12'
    testImplementation 'org.mockito:mockito-core:3.3.3'
>>>>>>> 498e2d07
}

sourceSets {
  libsDirName = file('../extension/lib')
  main {
    proto {
      srcDir file('../proto')
    }
    java {
      srcDirs 'build/generated/source/proto/main/grpc'
      srcDirs 'build/generated/source/proto/main/java'
    }
  }
}

protobuf {
  plugins {
    grpc {
      artifact = "io.grpc:protoc-gen-grpc-java:${grpcVersion}"
    }
  }
  generateProtoTasks {
    all().each { task ->
      task.plugins {
        grpc {}
      }
      task.builtins {
        remove distribution
      }
    }
  }
}

clean {
  delete protobuf.generatedFilesBaseDir
  delete libsDirName
}

shadowJar {
  classifier = null
  // https://github.com/grpc/grpc-java/issues/5794#issuecomment-497976351
  // minimize()
}

application {
  mainClassName = 'com.github.badsyntax.gradletasks.GradleTasksServer'
}

startScripts.enabled = false
jar.enabled = false
distZip.enabled = false
distTar.enabled = false
assemble.enabled = false;

task gradleTasksServerLib(type: CreateStartScripts) {
  dependsOn shadowJar
  outputDir = file(libsDirName)
  mainClassName = 'com.github.badsyntax.gradletasks.GradleTasksServer'
  applicationName = project.name
  classpath = shadowJar.outputs.files
  unixStartScriptGenerator.template = resources.text.fromFile('startScriptTemplates/unixStartScript.txt')
  windowsStartScriptGenerator.template = resources.text.fromFile('startScriptTemplates/windowsStartScript.txt')
}

assemble.dependsOn gradleTasksServerLib<|MERGE_RESOLUTION|>--- conflicted
+++ resolved
@@ -17,13 +17,8 @@
     runtimeOnly "io.grpc:grpc-netty-shaded:${grpcVersion}"
     runtimeOnly 'org.slf4j:slf4j-simple:2.0.0-alpha1'
     testImplementation "io.grpc:grpc-testing:${grpcVersion}"
-<<<<<<< HEAD
     testImplementation 'junit:junit:4.13'
-    testImplementation 'org.mockito:mockito-core:2.28.2'
-=======
-    testImplementation 'junit:junit:4.12'
     testImplementation 'org.mockito:mockito-core:3.3.3'
->>>>>>> 498e2d07
 }
 
 sourceSets {
